--- conflicted
+++ resolved
@@ -4,13 +4,8 @@
 edition = "2021"
 
 [dependencies]
-<<<<<<< HEAD
 crossterm = "0.28.1"
-ratatui = { version = "0.26.3", features = ["all-widgets"] }
-=======
-crossterm = "0.27.0"
 ratatui = { version = "0.28.1", features = ["all-widgets"] }
->>>>>>> 1ff4346e
 spirit = { path = "../spirit" }
 tracing = "0.1.40"
 tracing-subscriber = "0.3.18"
